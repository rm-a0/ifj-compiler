--- conflicted
+++ resolved
@@ -6,7 +6,7 @@
 #define _POSIX_C_SOURCE 200809L // Used for strdup(), optimize 
 #include "error.h"
 #include "parser.h"
-#include "stack.h"
+#include "stack_exp.h"
 #include "ast_node_stack.h"
 
 #include <ctype.h>
@@ -826,7 +826,6 @@
         free_ast_node(parameter);
         return NULL;
     }
-<<<<<<< HEAD
 
     return parameter;
 }
@@ -876,47 +875,6 @@
     // Add if block to if else node
     if_else_node->IfElse.if_block = if_block;
 
-=======
-
-    return parameter;
-}
-
-ASTNode* parse_if_else(Lexer* lexer, Token** token) {
-    if (!check_token(*token, TOKEN_IF, NULL)) {
-        return NULL;
-    }
-    advance_token(token, lexer);
-    if (!check_token(*token, TOKEN_L_PAREN, NULL)) {
-        return NULL;
-    }
-    while (!check_token(*token, TOKEN_R_PAREN, NULL)) {
-        // replace with expression
-        // ASTNode* expression_node = parse_expression
-        advance_token(token, lexer);
-    }
-
-    // Create if else node
-    ASTNode* if_else_node = create_if_node();
-    if (if_else_node == NULL) {
-        return NULL;
-    }
-
-    // Check element bind 
-    if (parse_element_bind(lexer, token, if_else_node) != 0) {
-        free_ast_node(if_else_node);
-        return NULL;
-    }
-
-    // Parse if block
-    ASTNode* if_block = parse_block(lexer, token);
-    if (if_block == NULL) {
-        free_ast_node(if_else_node);
-        return NULL; 
-    }
-    // Add if block to if else node
-    if_else_node->IfElse.if_block = if_block;
-
->>>>>>> 6aecd2c0
     // Check for else block
     advance_token(token, lexer);
     if (check_token(*token, TOKEN_ELSE, NULL)) {
@@ -941,7 +899,6 @@
         return NULL;
     }
     // Parse expression
-<<<<<<< HEAD
     advance_token(token, lexer);
     ASTNode* expression_node = NULL;
     if (!check_token(*token, TOKEN_R_PAREN, NULL)) {
@@ -952,25 +909,16 @@
     }
     if (!check_token(*token, TOKEN_R_PAREN, NULL)) {
         free(expression_node);
-=======
-    advance_token(token, lexer); // delete later?
-    if (!check_token(*token, TOKEN_R_PAREN, NULL)) {
->>>>>>> 6aecd2c0
         return NULL;
     }
     // Create while node
     ASTNode* while_node = create_while_node();
     if (while_node == NULL) {
-<<<<<<< HEAD
         free(expression_node);
         return NULL;
     }
     // Add expression node to while node
     while_node->WhileCycle.expression = expression_node;
-=======
-        return NULL;
-    }
->>>>>>> 6aecd2c0
     // Parse element bind
     if (parse_element_bind(lexer, token, while_node) != 0) {
         free_ast_node(while_node);
@@ -987,7 +935,6 @@
     return while_node;
 }
 
-<<<<<<< HEAD
 ASTNode* parse_fn_arg(Lexer* lexer, Token** token) {
     ASTNode* arg_node = create_arg_node();
     if (arg_node == NULL) {
@@ -1005,15 +952,11 @@
 
 ASTNode* parse_fn_call(Lexer* lexer, Token** token, char* identifier) {
     // We are at '(' token
-=======
-ASTNode* parse_fn_call(Lexer* lexer, Token** token, char* identifier) {
->>>>>>> 6aecd2c0
     ASTNode* fn_call = create_fn_call_node(identifier);
     if (fn_call == NULL) {
         return NULL;
     }
     // Parse fn args
-<<<<<<< HEAD
     advance_token(token, lexer);
     while (!check_token(*token, TOKEN_R_PAREN, NULL)) {
         ASTNode* fn_arg_node = parse_fn_arg(lexer, token);
@@ -1037,17 +980,6 @@
         advance_token(token, lexer);
     }
     advance_token(token, lexer);   // Advance token for expr_parser
-=======
-    while (!(check_token(*token, TOKEN_R_PAREN, NULL))) {
-        advance_token(token, lexer);
-    }
-    // We got ')' get next token anc check for ';'
-    advance_token(token, lexer);
-    if (!check_token(*token, TOKEN_SEMICOLON, NULL)) {
-        free_ast_node(fn_call);
-        return NULL;
-    }
->>>>>>> 6aecd2c0
     return fn_call;
 }
 
@@ -1074,16 +1006,12 @@
     if (builtin_fn_call == NULL) {
         return NULL;
     }
-<<<<<<< HEAD
     builtin_fn_call->FnCall.is_builtin = true;
-=======
->>>>>>> 6aecd2c0
     advance_token(token, lexer);
     if (!check_token(*token, TOKEN_L_PAREN, NULL)) {
         free(builtin_fn_call);
         return NULL;
     }
-<<<<<<< HEAD
     advance_token(token, lexer);
     // parse expression
     while (!check_token(*token, TOKEN_R_PAREN, NULL)) {
@@ -1131,18 +1059,6 @@
     assignment_node->Assignment.expression = expression_node;
 
     return assignment_node;
-=======
-    // parse expression
-    while (!check_token(*token, TOKEN_R_PAREN, NULL)) {
-        advance_token(token, lexer);
-    }
-    advance_token(token, lexer);
-    if (!check_token(*token, TOKEN_SEMICOLON, NULL)) {
-        free_ast_node(builtin_fn_call);
-        return NULL;
-    }
-    return builtin_fn_call;
->>>>>>> 6aecd2c0
 }
 
 ASTNode* parse_block(Lexer* lexer, Token** token) {
@@ -1230,7 +1146,6 @@
                 char* identifier = strdup((*token)->value);
                 advance_token(token, lexer);
                 if (check_token(*token, TOKEN_ASSIGN, NULL)) {
-<<<<<<< HEAD
                     ASTNode* assignment_node = parse_assignment(lexer, token, identifier);
                     if (assignment_node == NULL) {
                         free(identifier);
@@ -1243,9 +1158,6 @@
                         free_ast_node(block_node);
                         return NULL;
                     }
-=======
-                    // parse expression
->>>>>>> 6aecd2c0
                 }
                 else if (check_token(*token, TOKEN_L_PAREN, NULL)) {
                     ASTNode* fn_call_node = parse_fn_call(lexer, token, identifier);
@@ -1260,14 +1172,11 @@
                         free_ast_node(block_node);
                         return NULL;
                     }
-<<<<<<< HEAD
                     if (!check_token(*token, TOKEN_SEMICOLON, NULL)) {
                         free(identifier);
                         free_ast_node(block_node);
                         return NULL;
                     }
-=======
->>>>>>> 6aecd2c0
                 }
                 else if (check_token(*token, TOKEN_DOT, NULL)) {
                     ASTNode* builtin_fn_call = parse_builtin_fn_call(lexer, token, identifier);
@@ -1282,14 +1191,11 @@
                         free_ast_node(block_node);
                         return NULL;
                     }
-<<<<<<< HEAD
                     if (!check_token(*token, TOKEN_SEMICOLON, NULL)) {
                         free(identifier);
                         free_ast_node(block_node);
                         return NULL;
                     }
-=======
->>>>>>> 6aecd2c0
                 }
                 else {
                     free(identifier);
@@ -1300,7 +1206,6 @@
                 advance_token(token, lexer); // assignment and fn call end on ';'
             }
                break;
-<<<<<<< HEAD
             case TOKEN_RETURN: {
                 ASTNode* return_node = create_return_node();
                 if (return_node == NULL) {
@@ -1336,22 +1241,11 @@
                 advance_token(token, lexer);
                 break;
             }
-=======
-            case TOKEN_RETURN:
-                // expression
-                break;
->>>>>>> 6aecd2c0
             default:
                 free_ast_node(block_node);
                 return NULL;
                 break;
         }
-<<<<<<< HEAD
-=======
-        // in if token we are checkin for else, and if there is not this
-        // advnace token would mess this up
-        // advance_token(token, lexer);
->>>>>>> 6aecd2c0
     }
 
     return block_node;
