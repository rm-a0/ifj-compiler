--- conflicted
+++ resolved
@@ -4,16 +4,9 @@
  * @authors Michal Repcik (xrepcim00)
 */
 
-<<<<<<< HEAD
-#define _POSIX_C_SOURCE 200809L // Used for strdup(), optimize later
-#include <stdlib.h>
-#include <string.h>
-=======
 #define _POSIX_C_SOURCE 200809L // Used for strdup(), optimize 
 #include <stdlib.h>
 #include <string.h>
-#include <stdio.h>
->>>>>>> 38efbbc3
 
 #include "parser.h"
 #include "lexer.h"
@@ -141,15 +134,6 @@
     }
 }
 
-<<<<<<< HEAD
-// Define operator associativity (left-to-right)
-int is_left_associative(TokenType op) {
-    (void)op;
-    return 1; // Assuming all operators are left-associative
-}
-
-=======
->>>>>>> 38efbbc3
 int is_operand_token(Token* token) {
     return token != NULL && (
         token->token_type == TOKEN_IDENTIFIER ||
@@ -468,10 +452,7 @@
 
 // ---------- End Expression tree funcionality ----------
 
-<<<<<<< HEAD
-=======
-
->>>>>>> 38efbbc3
+
 int parse_prolog(Lexer* lexer, Token** token) {
     advance_token(token, lexer);
     if (!check_token(*token, TOKEN_ASSIGN, NULL)) {
