--- conflicted
+++ resolved
@@ -11,13 +11,9 @@
 #include "lexer.h"  // Include definition of lexer struct
 #include "ast.h"    // Include definition of ASTNodes
 
-<<<<<<< HEAD
-ASTNode* parse_fn_call(Lexer* lexer, Token** token, char* identifier);
-=======
 
 ASTNode* parse_builtin_fn_call(Lexer* lexer, Token** token, char* identifier);
 ASTNode* parse_expression(Lexer* lexer, Token** token);
->>>>>>> 08b2d399
 
 /**
  * @fn void advance_token(Token** token, Lexer* lexer);
