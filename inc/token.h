--- conflicted
+++ resolved
@@ -26,10 +26,6 @@
  * @param TOKEN_VOID            Constant for 'void' keyword.
  * @param TOKEN_WHILE           Constant for 'while' keyword.
  * @param TOKEN_IDENTIFIER      Constant for identifier.
-<<<<<<< HEAD
- * @param TOKEN_L_PAREN         Constant for left parenthesis
- * @param TOKEN_R_PAREN         Constant for right parenthesis 
-=======
  * @param TOKEN_STRING          Constant for string.
  * @param TOKEN_INTEGER         Constant for integer (whole number).
  * @param TOKEN_FLOAT           Constant for float (decimal numbter).
@@ -57,7 +53,6 @@
  * @param TOKEN_NOT_EQU         Constant for '!=' operator
  * @param TOKEN_EQU             Constant for '==' operator 
  * @param TOKEN_IMPORT          Constant for '@import' directive.
->>>>>>> da934d5b
 */
 typedef enum {
     INVALID,
@@ -75,10 +70,6 @@
     TOKEN_VOID,
     TOKEN_WHILE,
     TOKEN_IDENTIFIER,
-<<<<<<< HEAD
-    TOKEN_L_PAREN,
-    TOKEN_R_PAREN
-=======
     TOKEN_STRING,
     TOKEN_INTEGER,
     TOKEN_FLOAT,
@@ -106,16 +97,11 @@
     TOKEN_NOT_EQU,
     TOKEN_EQU,
     TOKEN_IMPORT
->>>>>>> da934d5b
 } TokenType;
 
 /**
  * @struct Token
-<<<<<<< HEAD
- * @brief Struct containing informations about token 
-=======
  * @brief Struct containing informations about token.
->>>>>>> da934d5b
  * 
  * @param token_type type of token
  * @param value token value
