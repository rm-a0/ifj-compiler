--- conflicted
+++ resolved
@@ -25,8 +25,9 @@
  * @param TOKEN_VOID            Constant for 'void' keyword.
  * @param TOKEN_WHILE           Constant for 'while' keyword.
  * @param TOKEN_IDENTIFIER      Constant for identifier.
- * @param TOKEN_L_PAREN         Constant for left parenthesis
- * @param TOKEN_R_PAREN         Constant for right parenthesis 
+ * @param TOKEN_L_PAREN         Constant for left parenthesis.
+ * @param TOKEN_R_PAREN         Constant for right parenthesis.
+ * @param TOKEN_EOF             Constant for end of file.
 */
 typedef enum {
     TOKEN_CONST,
@@ -43,17 +44,14 @@
     TOKEN_VOID,
     TOKEN_WHILE,
     TOKEN_IDENTIFIER,
-<<<<<<< HEAD
+    TOKEN_L_PAREN,
+    TOKEN_R_PAREN,
     TOKEN_EOF,
-=======
-    TOKEN_L_PAREN,
-    TOKEN_R_PAREN
->>>>>>> 8c813eee
 } TokenType;
 
 /**
  * @struct Token
- * @brief Struct containing informations about token 
+ * @brief Struct containing informations about token
  * 
  * @param token_type type of token
  * @param value token value
